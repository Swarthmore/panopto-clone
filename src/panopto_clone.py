import argparse
import random

import aiohttp
from panopto_oauth2 import PanoptoOAuth2
from panopto_uploader import PanoptoUploader
from panopto_utils import create_directory_skeleton
from utils import write_list_to_file, retrieve_dict_from_disk, save_dict_to_disk
import urllib3
import asyncio
from pathlib import Path
from rich.console import Console
from rich.progress import Progress
import os
import shutil
import uuid
from constants import CACHE_CREATED_FOLDERS, CACHE_FILES_TO_UPLOAD, CACHE_UPLOADED_FILES
from theme import panopto_clone_theme


def parse_argument():
    """
    Argument definition and handling.
    """
    parser = argparse.ArgumentParser(description='Upload a folder to Panopto')

    parser.add_argument('--server',
                        dest='server',
                        required=True,
                        help='Server name as FQDN')

    parser.add_argument('--destination',
                        dest='destination',
                        required=True,
                        help='ID of target Panopto folder')

    parser.add_argument('--source',
                        dest='source',
                        required=True,
                        help='Absolute path to source folder')

    parser.add_argument('--client-id',
                        dest='client_id',
                        required=True,
                        help='Client ID of OAuth2 client')

    parser.add_argument('--client-secret',
                        dest='client_secret',
                        required=True,
                        help='Client Secret of OAuth2 client')

    parser.add_argument('--skip-verify',
                        dest='skip_verify',
                        action='store_true',
                        required=False,
                        help='(optional) Skip SSL certificate verification. (Never apply to the production code)')

    parser.add_argument('--manifest-template',
                        dest='manifest_template',
                        required=False,
                        help="(optional, default=src/upload_manifest_template.xml) Absolute path to manifest template")

    parser.add_argument("--clean",
                        dest="clean",
                        action='store_true',
                        required=False,
                        help="(optional) Force removal of .cache files. WARNING: Doing this will likely create duplicate folders.")

    parser.add_argument("--max-concurrent-tasks",
                        dest="max_concurrent_tasks",
                        default=5,
                        required=False,
                        help="(optional, default=5) How many uploads should occur concurrently.")

    return parser.parse_args()


async def main():
    args = parse_argument()

    progress = Progress(
        "[progress.description]{task.description}",
        "[progress.percentage]{task.percentage:>3.0f}%",
        console=Console(theme=panopto_clone_theme))

    with progress:

        # Before doing anything, check to see if the user want's to clean their cache
        if args.clean:
            # Remove .cache files.
            if os.path.exists(CACHE_CREATED_FOLDERS):
                progress.console.log(f'Deleting {CACHE_CREATED_FOLDERS}', style='info')
                os.remove(CACHE_CREATED_FOLDERS)

            if os.path.exists(CACHE_FILES_TO_UPLOAD):
                progress.console.log(f'Deleting {CACHE_FILES_TO_UPLOAD}', style='info')
                os.remove(CACHE_FILES_TO_UPLOAD)

            if os.path.exists(CACHE_UPLOADED_FILES):
                progress.console.log(f'Deleting {CACHE_UPLOADED_FILES}', style='info')
                os.remove(CACHE_UPLOADED_FILES)

        if args.skip_verify:
            # This line is needed to suppress annoying warning message.
            progress.console.log('SSL verification is off', style='info')
            urllib3.disable_warnings(urllib3.exceptions.InsecureRequestWarning)

        progress.console.log('Authorizing with Panopto', style='info')

        oauth2 = PanoptoOAuth2(args.server, args.client_id, args.client_secret, not args.skip_verify)

        access_token = oauth2.get_access_token_authorization_code_grant()

        progress.console.log('Creating uploader', style='info')

        uploader = PanoptoUploader(args.server, not args.skip_verify, oauth2)

        async with aiohttp.ClientSession() as session:

            # Set the access token
            session.headers.update({'Authorization': 'Bearer ' + access_token})

            # Check to see if folders.cache exists
            if os.path.exists(CACHE_CREATED_FOLDERS):
                progress.console.log('Using directories from cache', style='info')
                created_folders = retrieve_dict_from_disk(CACHE_CREATED_FOLDERS)
            else:
                # Create the directories
                progress.console.log('Creating directories', style='info')
                created_folders = await create_directory_skeleton(
                    source_directory=args.source,
                    uploader=uploader,
                    parent_folder_id=args.destination,
                    session=session,
                    progress=progress
                )
                save_dict_to_disk(created_folders, CACHE_CREATED_FOLDERS)
                progress.console.log('Saved created folders cache', style='info')

            # Get a list of all files that will be uploaded
            tasks = []
            files = [str(file) for file in Path(args.source).rglob('*') if file.is_file()]
            progress.console.log(f'Found {len(files)} videos', style='info')
            write_list_to_file(CACHE_FILES_TO_UPLOAD, files)
            progress.console.log(f'Saved files to upload cache', style='info')

            for file in files:
                # total represents 100% of the upload
                task_id = progress.add_task(f'{file}', total=100, visible=False)
                parent_folder = os.path.basename(os.path.dirname(file))
                filtered_dict = {k: v for (k, v) in created_folders.items() if parent_folder in k}

                MANIFEST_FILE_TEMPLATE = args.manifest_template if args.manifest_template else 'src/upload_manifest_template.xml'
                print(f'Using manifest template: {MANIFEST_FILE_TEMPLATE}')

                # create a unique id for the files to prevent collisions
                guid = uuid.uuid4()
                manifest = f'.cache/{guid}'

<<<<<<< HEAD
                # copy the manifest file template
                shutil.copyfile(MANIFEST_FILE_TEMPLATE, manifest)

                print(f'Copied manifest to {manifest}')
=======
                # copy the manifest file template to guid
                shutil.copyfile(MANIFEST_FILE_TEMPLATE, str(guid))
>>>>>>> 014ec0f5

                # This will select the id of the first item in filtered_dict
                if filtered_dict:
                    target_folder_id = next(iter(filtered_dict.values()))['Id']
                else:
                    target_folder_id = args.destination
                    progress.console.log(f'Could not find target_folder_id in filtered_dict. Is filtered_dict empty?',
                                         style='danger')

                task_color=random.choice(['blue', 'bright_blue', 'magenta', 'bright_magenta', 'cyan', 'bright_cyan', 'white', 'bright_black'])

                # Create the task
                task = uploader.upload_video_with_progress(
                    folder_id=target_folder_id,
                    session=session,
                    progress=progress,
                    file_path=file,
                    task_id=task_id,
<<<<<<< HEAD
                    manifest_file_name=manifest)
=======
                    task_color=task_color,
                    manifest_file_name=str(guid),
                    manifest_file_template=MANIFEST_FILE_TEMPLATE)
>>>>>>> 014ec0f5

                tasks.append(task)

            progress.console.log(f'Scheduled {len(tasks)} upload tasks', style='info')

            # Function to process tasks in chunks
            async def process_tasks_in_chunks(tasks_to_chunk, chunk_size):
                for i in range(0, len(tasks_to_chunk), chunk_size):
                    chunk = tasks_to_chunk[i:i + chunk_size]
                    await asyncio.gather(*chunk)
                    progress.console.log(f"Uploaded {len(chunk)} chunks of files", style='info')

            # Now process tasks in chunks defined by max_concurrent_tasks
            await process_tasks_in_chunks(tasks, int(args.max_concurrent_tasks))


if __name__ == "__main__":
    asyncio.run(main())<|MERGE_RESOLUTION|>--- conflicted
+++ resolved
@@ -157,15 +157,9 @@
                 guid = uuid.uuid4()
                 manifest = f'.cache/{guid}'
 
-<<<<<<< HEAD
                 # copy the manifest file template
                 shutil.copyfile(MANIFEST_FILE_TEMPLATE, manifest)
-
                 print(f'Copied manifest to {manifest}')
-=======
-                # copy the manifest file template to guid
-                shutil.copyfile(MANIFEST_FILE_TEMPLATE, str(guid))
->>>>>>> 014ec0f5
 
                 # This will select the id of the first item in filtered_dict
                 if filtered_dict:
@@ -184,13 +178,8 @@
                     progress=progress,
                     file_path=file,
                     task_id=task_id,
-<<<<<<< HEAD
+                    task_color=task_color,
                     manifest_file_name=manifest)
-=======
-                    task_color=task_color,
-                    manifest_file_name=str(guid),
-                    manifest_file_template=MANIFEST_FILE_TEMPLATE)
->>>>>>> 014ec0f5
 
                 tasks.append(task)
 
