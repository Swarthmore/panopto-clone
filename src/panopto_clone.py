import argparse
import random

import aiohttp
from panopto_oauth2 import PanoptoOAuth2
from panopto_uploader import PanoptoUploader
from panopto_utils import create_directory_skeleton
from utils import write_list_to_file, retrieve_dict_from_disk, save_dict_to_disk
import urllib3
import asyncio
from pathlib import Path
from rich.console import Console
from rich.progress import Progress
import os
<<<<<<< HEAD
import shutil
import uuid
=======
from constants import CACHE_CREATED_FOLDERS, CACHE_FILES_TO_UPLOAD, CACHE_UPLOADED_FILES
from theme import panopto_clone_theme
>>>>>>> 0086f2ce


def parse_argument():
    """
    Argument definition and handling.
    """
    parser = argparse.ArgumentParser(description='Upload a single video file to Panopto server')
<<<<<<< HEAD
    parser.add_argument('--server', dest='server', required=True, help='Server name as FQDN')
    parser.add_argument('--destination', dest='destination', required=True, help='ID of target Panopto folder')
    parser.add_argument('--source', dest='source', required=True, help='Absolute path to source folder')
    parser.add_argument('--client-id', dest='client_id', required=True, help='Client ID of OAuth2 client')
    parser.add_argument('--client-secret', dest='client_secret', required=True, help='Client Secret of OAuth2 client')
    parser.add_argument('--skip-verify', dest='skip_verify', action='store_true', required=False,
                        help='Skip SSL certificate verification. (Never apply to the production code)')
    parser.add_argument('--batch-size', dest='batch_size', required=False,
                        help="How many files to sync at a time")
    parser.add_argument('--manifest-template', dest='manifest_template', required=False,
                        help="Absolute path to manifest template")
=======

    parser.add_argument(
        '--server',
        dest='server',
        required=True,
        help='Server name as FQDN')

    parser.add_argument(
        '--destination',
        dest='destination',
        required=True,
        help='ID of target Panopto folder')

    parser.add_argument(
        '--source',
        dest='source',
        required=True,
        help='Absolute path to source folder')

    parser.add_argument(
        '--client-id',
        dest='client_id',
        required=True,
        help='Client ID of OAuth2 client')

    parser.add_argument(
        '--client-secret',
        dest='client_secret',
        required=True,
        help='Client Secret of OAuth2 client')

    parser.add_argument(
        '--skip-verify',
        dest='skip_verify',
        action='store_true',
        required=False,
        help='Skip SSL certificate verification. (Never apply to the production code)')

    parser.add_argument(
        '--batch-size',
        dest='batch_size',
        required=False,
        help="How many files to sync at a time")

    parser.add_argument(
        "--clean",
        dest="clean",
        action='store_true',
        required=False,
        help="Force removal of .cache files. WARNING: Doing this will likely create duplicate folders.")

    parser.add_argument(
        "--max-concurrent-tasks",
        dest="max_concurrent_tasks",
        default=5,
        required=False,
        help="How many uploads should occur concurrently.")
>>>>>>> 0086f2ce

    return parser.parse_args()


async def main():
    args = parse_argument()

    progress = Progress(
        "[progress.description]{task.description}",
        "[progress.percentage]{task.percentage:>3.0f}%",
        console=Console(theme=panopto_clone_theme))

    with progress:

        # Before doing anything, check to see if the user want's to clean their cache
        if args.clean:
            # Remove .cache files.
            if os.path.exists(CACHE_CREATED_FOLDERS):
                progress.console.log(f'Deleting {CACHE_CREATED_FOLDERS}', style='info')
                os.remove(CACHE_CREATED_FOLDERS)

            if os.path.exists(CACHE_FILES_TO_UPLOAD):
                progress.console.log(f'Deleting {CACHE_FILES_TO_UPLOAD}', style='info')
                os.remove(CACHE_FILES_TO_UPLOAD)

            if os.path.exists(CACHE_UPLOADED_FILES):
                progress.console.log(f'Deleting {CACHE_UPLOADED_FILES}', style='info')
                os.remove(CACHE_UPLOADED_FILES)

        if args.skip_verify:
            # This line is needed to suppress annoying warning message.
            progress.console.log('SSL verification is off', style='info')
            urllib3.disable_warnings(urllib3.exceptions.InsecureRequestWarning)

        progress.console.log('Authorizing with Panopto', style='info')

        oauth2 = PanoptoOAuth2(args.server, args.client_id, args.client_secret, not args.skip_verify)

        access_token = oauth2.get_access_token_authorization_code_grant()

        progress.console.log('Creating uploader', style='info')

        uploader = PanoptoUploader(args.server, not args.skip_verify, oauth2)

        async with aiohttp.ClientSession() as session:

            # Set the access token
            session.headers.update({'Authorization': 'Bearer ' + access_token})

            # Check to see if folders.cache exists
            if os.path.exists(CACHE_CREATED_FOLDERS):
                progress.console.log('Using directories from cache', style='info')
                created_folders = retrieve_dict_from_disk(CACHE_CREATED_FOLDERS)
            else:
                # Create the directories
                progress.console.log('Creating directories', style='info')
                created_folders = await create_directory_skeleton(
                    source_directory=args.source,
                    uploader=uploader,
                    parent_folder_id=args.destination,
                    session=session,
                    progress=progress
                )
                save_dict_to_disk(created_folders, CACHE_CREATED_FOLDERS)
                progress.console.log('Saved created folders cache', style='info')

            # Get a list of all files that will be uploaded
            tasks = []
            files = [str(file) for file in Path(args.source).rglob('*') if file.is_file()]
            progress.console.log(f'Found {len(files)} videos', style='info')
            write_list_to_file(CACHE_FILES_TO_UPLOAD, files)
            progress.console.log(f'Saved files to upload cache', style='info')

            for file in files:
                # total represents 100% of the upload
                task_id = progress.add_task(f'{file}', total=100, visible=False)
                parent_folder = os.path.basename(os.path.dirname(file))
                filtered_dict = {k: v for (k, v) in created_folders.items() if parent_folder in k}

<<<<<<< HEAD
                MANIFEST_FILE_TEMPLATE = args.manifest_template if args.manifest_template else 'src/upload_manifest_template.xml'

                # create a unique id for the files to prevent collisions
                guid = uuid.uuid4()

                # copy the manifest file template to guid
                shutil.copyfile(MANIFEST_FILE_TEMPLATE, guid)

                target_folder_id = next(iter(filtered_dict.values()))['Id']
=======
                # This will select the id of the first item in filtered_dict
                if filtered_dict:
                    target_folder_id = next(iter(filtered_dict.values()))['Id']
                else:
                    target_folder_id = args.destination
                    progress.console.log(f'Could not find target_folder_id in filtered_dict. Is filtered_dict empty?',
                                         style='danger')
>>>>>>> 0086f2ce

                # Create the task
                task = uploader.upload_video_with_progress(
                    folder_id=target_folder_id,
                    session=session,
                    progress=progress,
                    file_path=file,
                    task_id=task_id,
<<<<<<< HEAD
                    manifest_file_name=guid,
                    manifest_file_template=MANIFEST_FILE_TEMPLATE)

                # Add the task
=======
                    task_color=random.choice(['blue',
                                              'bright_blue',
                                              'magenta',
                                              'bright_magenta',
                                              'cyan',
                                              'bright_cyan',
                                              'white',
                                              'bright_black']))

>>>>>>> 0086f2ce
                tasks.append(task)

            progress.console.log(f'Scheduled {len(tasks)} upload tasks', style='info')

            # Function to process tasks in chunks
            async def process_tasks_in_chunks(tasks_to_chunk, chunk_size):
                for i in range(0, len(tasks_to_chunk), chunk_size):
                    chunk = tasks_to_chunk[i:i + chunk_size]
                    await asyncio.gather(*chunk)
                    progress.console.log(f"Uploaded {len(chunk)} chunks of files", style='info')

            # Now process tasks in chunks defined by max_concurrent_tasks
            await process_tasks_in_chunks(tasks, int(args.max_concurrent_tasks))


if __name__ == "__main__":
    asyncio.run(main())<|MERGE_RESOLUTION|>--- conflicted
+++ resolved
@@ -12,13 +12,10 @@
 from rich.console import Console
 from rich.progress import Progress
 import os
-<<<<<<< HEAD
 import shutil
 import uuid
-=======
 from constants import CACHE_CREATED_FOLDERS, CACHE_FILES_TO_UPLOAD, CACHE_UPLOADED_FILES
 from theme import panopto_clone_theme
->>>>>>> 0086f2ce
 
 
 def parse_argument():
@@ -26,77 +23,95 @@
     Argument definition and handling.
     """
     parser = argparse.ArgumentParser(description='Upload a single video file to Panopto server')
-<<<<<<< HEAD
-    parser.add_argument('--server', dest='server', required=True, help='Server name as FQDN')
-    parser.add_argument('--destination', dest='destination', required=True, help='ID of target Panopto folder')
-    parser.add_argument('--source', dest='source', required=True, help='Absolute path to source folder')
-    parser.add_argument('--client-id', dest='client_id', required=True, help='Client ID of OAuth2 client')
-    parser.add_argument('--client-secret', dest='client_secret', required=True, help='Client Secret of OAuth2 client')
-    parser.add_argument('--skip-verify', dest='skip_verify', action='store_true', required=False,
+
+    parser.add_argument('--server',
+                        dest='server',
+                        required=True,
+                        help='Server name as FQDN')
+
+    parser.add_argument('--destination',
+                        dest='destination',
+                        required=True,
+                        help='ID of target Panopto folder')
+
+    parser.add_argument('--source',
+                        dest='source',
+                        required=True,
+                        help='Absolute path to source folder')
+
+    parser.add_argument('--client-id',
+                        dest='client_id',
+                        required=True,
+                        help='Client ID of OAuth2 client')
+
+    parser.add_argument('--client-secret',
+                        dest='client_secret',
+                        required=True,
+                        help='Client Secret of OAuth2 client')
+
+    parser.add_argument('--skip-verify',
+                        dest='skip_verify',
+                        action='store_true',
+                        required=False,
                         help='Skip SSL certificate verification. (Never apply to the production code)')
-    parser.add_argument('--batch-size', dest='batch_size', required=False,
+
+    parser.add_argument('--batch-size',
+                        dest='batch_size',
+                        required=False,
                         help="How many files to sync at a time")
-    parser.add_argument('--manifest-template', dest='manifest_template', required=False,
+
+    parser.add_argument('--manifest-template',
+                        dest='manifest_template',
+                        required=False,
                         help="Absolute path to manifest template")
-=======
-
-    parser.add_argument(
-        '--server',
-        dest='server',
-        required=True,
-        help='Server name as FQDN')
-
-    parser.add_argument(
-        '--destination',
-        dest='destination',
-        required=True,
-        help='ID of target Panopto folder')
-
-    parser.add_argument(
-        '--source',
-        dest='source',
-        required=True,
-        help='Absolute path to source folder')
-
-    parser.add_argument(
-        '--client-id',
-        dest='client_id',
-        required=True,
-        help='Client ID of OAuth2 client')
-
-    parser.add_argument(
-        '--client-secret',
-        dest='client_secret',
-        required=True,
-        help='Client Secret of OAuth2 client')
-
-    parser.add_argument(
-        '--skip-verify',
-        dest='skip_verify',
-        action='store_true',
-        required=False,
-        help='Skip SSL certificate verification. (Never apply to the production code)')
-
-    parser.add_argument(
-        '--batch-size',
-        dest='batch_size',
-        required=False,
-        help="How many files to sync at a time")
-
-    parser.add_argument(
-        "--clean",
-        dest="clean",
-        action='store_true',
-        required=False,
-        help="Force removal of .cache files. WARNING: Doing this will likely create duplicate folders.")
-
-    parser.add_argument(
-        "--max-concurrent-tasks",
-        dest="max_concurrent_tasks",
-        default=5,
-        required=False,
-        help="How many uploads should occur concurrently.")
->>>>>>> 0086f2ce
+
+    parser.add_argument('--server',
+                        dest='server',
+                        required=True,
+                        help='Server name as FQDN')
+
+    parser.add_argument('--destination',
+                        dest='destination',
+                        required=True,
+                        help='ID of target Panopto folder')
+
+    parser.add_argument('--source',
+                        dest='source',
+                        required=True,
+                        help='Absolute path to source folder')
+
+    parser.add_argument('--client-id',
+                        dest='client_id',
+                        required=True,
+                        help='Client ID of OAuth2 client')
+
+    parser.add_argument('--client-secret',
+                        dest='client_secret',
+                        required=True,
+                        help='Client Secret of OAuth2 client')
+
+    parser.add_argument('--skip-verify',
+                        dest='skip_verify',
+                        action='store_true',
+                        required=False,
+                        help='Skip SSL certificate verification. (Never apply to the production code)')
+
+    parser.add_argument('--batch-size',
+                        dest='batch_size',
+                        required=False,
+                        help="How many files to sync at a time")
+
+    parser.add_argument("--clean",
+                        dest="clean",
+                        action='store_true',
+                        required=False,
+                        help="Force removal of .cache files. WARNING: Doing this will likely create duplicate folders.")
+
+    parser.add_argument("--max-concurrent-tasks",
+                        dest="max_concurrent_tasks",
+                        default=5,
+                        required=False,
+                        help="How many uploads should occur concurrently.")
 
     return parser.parse_args()
 
@@ -176,7 +191,6 @@
                 parent_folder = os.path.basename(os.path.dirname(file))
                 filtered_dict = {k: v for (k, v) in created_folders.items() if parent_folder in k}
 
-<<<<<<< HEAD
                 MANIFEST_FILE_TEMPLATE = args.manifest_template if args.manifest_template else 'src/upload_manifest_template.xml'
 
                 # create a unique id for the files to prevent collisions
@@ -185,8 +199,6 @@
                 # copy the manifest file template to guid
                 shutil.copyfile(MANIFEST_FILE_TEMPLATE, guid)
 
-                target_folder_id = next(iter(filtered_dict.values()))['Id']
-=======
                 # This will select the id of the first item in filtered_dict
                 if filtered_dict:
                     target_folder_id = next(iter(filtered_dict.values()))['Id']
@@ -194,7 +206,6 @@
                     target_folder_id = args.destination
                     progress.console.log(f'Could not find target_folder_id in filtered_dict. Is filtered_dict empty?',
                                          style='danger')
->>>>>>> 0086f2ce
 
                 # Create the task
                 task = uploader.upload_video_with_progress(
@@ -203,12 +214,9 @@
                     progress=progress,
                     file_path=file,
                     task_id=task_id,
-<<<<<<< HEAD
                     manifest_file_name=guid,
                     manifest_file_template=MANIFEST_FILE_TEMPLATE)
 
-                # Add the task
-=======
                     task_color=random.choice(['blue',
                                               'bright_blue',
                                               'magenta',
@@ -218,7 +226,6 @@
                                               'white',
                                               'bright_black']))
 
->>>>>>> 0086f2ce
                 tasks.append(task)
 
             progress.console.log(f'Scheduled {len(tasks)} upload tasks', style='info')
